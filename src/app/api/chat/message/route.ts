--- conflicted
+++ resolved
@@ -82,36 +82,6 @@
   }
 }
 
-<<<<<<< HEAD
-async function buildVarsPayload(
-  taskId: string,
-  message: string,
-  baseUrl: string,
-  contextTags: ContextTag[],
-  userName: string | null,
-  accessToken: string | null,
-  swarmUrl: string | null,
-  swarmSecretAlias: string | null,
-  poolName: string | null,
-  repo2GraphUrl: string
-) {
-  return {
-    taskId,
-    message,
-    contextTags,
-    webhookUrl: `${baseUrl}/api/chat/response`,
-    alias: userName,
-    username: userName,
-    accessToken,
-    swarmUrl,
-    swarmSecretAlias,
-    poolName,
-    repo2graph_url: repo2GraphUrl
-  };
-}
-
-=======
->>>>>>> ee6f11b2
 async function callStakwork(
   taskId: string,
   message: string,
@@ -148,16 +118,14 @@
       contextTags,
       webhookUrl,
       alias: userName,
+      username: userName,
       accessToken,
       swarmUrl,
       swarmSecretAlias,
       poolName,
-<<<<<<< HEAD
-      repo2GraphUrl
-    );
-=======
-    };
->>>>>>> ee6f11b2
+      repo2graph_url: repo2GraphUrl
+    }
+
     const stakworkPayload: StakworkWorkflowPayload = {
       name: "hive_autogen",
       workflow_id: parseInt(config.STAKWORK_WORKFLOW_ID),
