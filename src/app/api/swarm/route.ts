import { NextRequest, NextResponse } from "next/server";
import { getServerSession } from "next-auth/next";
import { authOptions } from "@/lib/auth/nextauth";
import { SwarmService } from "@/services/swarm";
import { getServiceConfig } from "@/config/services";
import { saveOrUpdateSwarm } from "@/services/swarm/db";
import { SwarmStatus } from "@prisma/client";
import {
  SWARM_DEFAULT_INSTANCE_TYPE,
  SWARM_DEFAULT_ENV_VARS,
  getSwarmVanityAddress,
} from "@/lib/constants";
import { isFakeMode, createFakeSwarm } from "@/services/swarm/fake";

export async function POST(request: NextRequest) {
  if (isFakeMode) {
    const { id, swarm_id } = await createFakeSwarm();
    return NextResponse.json({
      success: true,
      message: "Swarm (FAKE) was created successfully",
      data: { id, swarm_id },
    });
  }

  try {
    const session = await getServerSession(authOptions);
    if (!session?.user) {
      return NextResponse.json(
        { success: false, message: "Unauthorized" },
        { status: 401 }
      );
    }

<<<<<<< HEAD
    const body = await request.json();

    const { workspaceId, name } = body;

    // Validate required fields
    if (!workspaceId || !name) {
      return NextResponse.json(
        {
          success: false,
          message: "Missing required fields: workspaceId, name",
        },
        { status: 400 }
      );
    }

    const vanity_address = getSwarmVanityAddress(name);
    const instance_type = SWARM_DEFAULT_INSTANCE_TYPE;
    const env = SWARM_DEFAULT_ENV_VARS;

    // Save or update Swarm in the database (status: PENDING)
    await saveOrUpdateSwarm({
      workspaceId,
      name: vanity_address, // domain name used for creation
      instanceType: instance_type,
      status: SwarmStatus.PENDING,
    });

    // Trigger the 3rd party request
    const swarmConfig = getServiceConfig("swarm");
    const swarmService = new SwarmService(swarmConfig);

    // Append '-swarm' to the name for the 3rd party request
    const thirdPartyName = `${name.toLowerCase()}-Swarm`;

    console.log(
      "--------------------------------swarm-data--------------------------------"
    );
    console.log(vanity_address);
    console.log(thirdPartyName);
    console.log(instance_type);
    console.log(env);
    console.log(
      "--------------------------------swarm-data--------------------------------"
    );

    const apiResponse = await swarmService.createSwarm({
      vanity_address,
      name: thirdPartyName,
      instance_type,
      env,
    });

    // Always update the swarm with returned swarm_id, keep status PENDING
    const swarm_id = apiResponse?.data?.swarm_id;
    const updatedSwarm = await saveOrUpdateSwarm({
      workspaceId,
      swarmUrl: `https://${vanity_address}/api`,
      status: SwarmStatus.PENDING,
      swarmId: swarm_id,
    });

    return NextResponse.json({
      success: true,
      message: `${name}-Swarm was created successfully`,
      data: { id: updatedSwarm.id, swarmId: swarm_id },
    });
  } catch (error) {
    console.error("Error creating Swarm:", error);
    return NextResponse.json(
      { success: false, message: "Failed to create swarm" },
      { status: 500 }
    );
  }
=======
    try {
        const session = await getServerSession(authOptions);
        if (!session?.user) {
            return NextResponse.json(
                { success: false, message: "Unauthorized" },
                { status: 401 }
            );
        }

        const body = await request.json();

        const { workspaceId, name } = body;

        // Validate required fields
        if (!workspaceId || !name) {
            return NextResponse.json(
                {
                    success: false,
                    message: "Missing required fields: workspaceId, name",
                },
                { status: 400 }
            );
        }

        const vanity_address = getSwarmVanityAddress(name);
        const instance_type = SWARM_DEFAULT_INSTANCE_TYPE;
        const env = SWARM_DEFAULT_ENV_VARS;

        // Save or update Swarm in the database (status: PENDING)
        await saveOrUpdateSwarm({
            workspaceId,
            name: vanity_address, // domain name used for creation
            instanceType: instance_type,
            environmentVariables: {},
            status: SwarmStatus.PENDING,
        });

        // Trigger the 3rd party request
        const swarmConfig = getServiceConfig("swarm");
        const swarmService = new SwarmService(swarmConfig);

        // Append '-swarm' to the name for the 3rd party request
        const thirdPartyName = `${name.toLowerCase()}-Swarm`;

        console.log("--------------------------------swarm-data--------------------------------")
        console.log(vanity_address)
        console.log(thirdPartyName)
        console.log(instance_type)
        console.log(env)
        console.log("--------------------------------swarm-data--------------------------------")

        const apiResponse = await swarmService.createSwarm({
            vanity_address,
            name: thirdPartyName,
            instance_type,
            env,
        });

        // Always update the swarm with returned swarm_id, keep status PENDING
        const swarm_id = apiResponse?.data?.swarm_id;
        const updatedSwarm = await saveOrUpdateSwarm({
            workspaceId,
            swarmUrl: `https://${vanity_address}/api`,
            status: SwarmStatus.PENDING,
            swarmId: swarm_id,
        });

        return NextResponse.json({
            success: true,
            message: `${name}-Swarm was created successfully`,
            data: { id: updatedSwarm.id, swarmId: swarm_id },
        });
    } catch (error: unknown) {
        console.error("Error creating Swarm:", error);

        // Use type guard to check if error is an object and has `status`
        if (
            typeof error === 'object' &&
            error !== null &&
            'status' in error &&
            typeof (error as { status: number }).status === 'number'
        ) {
            const status = (error as { status: number }).status;
            const errorMessage = 'message' in error ? error.message : "Failed to create swarm";

            return NextResponse.json(
                { success: false, message: errorMessage },
                { status }
            );
        }

        // Fallback for unknown error types
        return NextResponse.json(
            { success: false, message: "Unknown error while creating swarm" },
            { status: 500 }
        );
    }

>>>>>>> aa3760bd
}

export async function PUT(request: NextRequest) {
  try {
    const session = await getServerSession(authOptions);
    if (!session?.user) {
      return NextResponse.json(
        { success: false, message: "Unauthorized" },
        { status: 401 }
      );
    }

    const body = await request.json();
    const { envVars, services, workspaceId } = body;

    if (!envVars && !services) {
      return NextResponse.json(
        {
          success: false,
          message: "Missing required fields: swarmId, envVars, services",
        },
        { status: 400 }
      );
    }

    const updatedSwarm = await saveOrUpdateSwarm({
      workspaceId: workspaceId,
      environmentVariables: envVars,
      services,
    });

    return NextResponse.json({
      success: true,
      message: "Swarm updated successfully",
      data: { id: updatedSwarm.id },
    });
  } catch (error) {
    console.error("Error creating Swarm:", error);
    return NextResponse.json(
      { success: false, message: "Failed to create swarm" },
      { status: 500 }
    );
  }
}<|MERGE_RESOLUTION|>--- conflicted
+++ resolved
@@ -31,7 +31,6 @@
       );
     }
 
-<<<<<<< HEAD
     const body = await request.json();
 
     const { workspaceId, name } = body;
@@ -98,113 +97,32 @@
       message: `${name}-Swarm was created successfully`,
       data: { id: updatedSwarm.id, swarmId: swarm_id },
     });
-  } catch (error) {
+  } catch (error: unknown) {
     console.error("Error creating Swarm:", error);
+
+    // Use type guard to check if error is an object and has `status`
+    if (
+      typeof error === "object" &&
+      error !== null &&
+      "status" in error &&
+      typeof (error as { status: number }).status === "number"
+    ) {
+      const status = (error as { status: number }).status;
+      const errorMessage =
+        "message" in error ? error.message : "Failed to create swarm";
+
+      return NextResponse.json(
+        { success: false, message: errorMessage },
+        { status }
+      );
+    }
+
+    // Fallback for unknown error types
     return NextResponse.json(
-      { success: false, message: "Failed to create swarm" },
+      { success: false, message: "Unknown error while creating swarm" },
       { status: 500 }
     );
   }
-=======
-    try {
-        const session = await getServerSession(authOptions);
-        if (!session?.user) {
-            return NextResponse.json(
-                { success: false, message: "Unauthorized" },
-                { status: 401 }
-            );
-        }
-
-        const body = await request.json();
-
-        const { workspaceId, name } = body;
-
-        // Validate required fields
-        if (!workspaceId || !name) {
-            return NextResponse.json(
-                {
-                    success: false,
-                    message: "Missing required fields: workspaceId, name",
-                },
-                { status: 400 }
-            );
-        }
-
-        const vanity_address = getSwarmVanityAddress(name);
-        const instance_type = SWARM_DEFAULT_INSTANCE_TYPE;
-        const env = SWARM_DEFAULT_ENV_VARS;
-
-        // Save or update Swarm in the database (status: PENDING)
-        await saveOrUpdateSwarm({
-            workspaceId,
-            name: vanity_address, // domain name used for creation
-            instanceType: instance_type,
-            environmentVariables: {},
-            status: SwarmStatus.PENDING,
-        });
-
-        // Trigger the 3rd party request
-        const swarmConfig = getServiceConfig("swarm");
-        const swarmService = new SwarmService(swarmConfig);
-
-        // Append '-swarm' to the name for the 3rd party request
-        const thirdPartyName = `${name.toLowerCase()}-Swarm`;
-
-        console.log("--------------------------------swarm-data--------------------------------")
-        console.log(vanity_address)
-        console.log(thirdPartyName)
-        console.log(instance_type)
-        console.log(env)
-        console.log("--------------------------------swarm-data--------------------------------")
-
-        const apiResponse = await swarmService.createSwarm({
-            vanity_address,
-            name: thirdPartyName,
-            instance_type,
-            env,
-        });
-
-        // Always update the swarm with returned swarm_id, keep status PENDING
-        const swarm_id = apiResponse?.data?.swarm_id;
-        const updatedSwarm = await saveOrUpdateSwarm({
-            workspaceId,
-            swarmUrl: `https://${vanity_address}/api`,
-            status: SwarmStatus.PENDING,
-            swarmId: swarm_id,
-        });
-
-        return NextResponse.json({
-            success: true,
-            message: `${name}-Swarm was created successfully`,
-            data: { id: updatedSwarm.id, swarmId: swarm_id },
-        });
-    } catch (error: unknown) {
-        console.error("Error creating Swarm:", error);
-
-        // Use type guard to check if error is an object and has `status`
-        if (
-            typeof error === 'object' &&
-            error !== null &&
-            'status' in error &&
-            typeof (error as { status: number }).status === 'number'
-        ) {
-            const status = (error as { status: number }).status;
-            const errorMessage = 'message' in error ? error.message : "Failed to create swarm";
-
-            return NextResponse.json(
-                { success: false, message: errorMessage },
-                { status }
-            );
-        }
-
-        // Fallback for unknown error types
-        return NextResponse.json(
-            { success: false, message: "Unknown error while creating swarm" },
-            { status: 500 }
-        );
-    }
-
->>>>>>> aa3760bd
 }
 
 export async function PUT(request: NextRequest) {
