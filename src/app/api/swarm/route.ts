import { NextRequest, NextResponse } from 'next/server';
import { getServerSession } from 'next-auth/next';
import { authOptions } from '@/lib/auth/nextauth';
import { SwarmService } from '@/services/swarm';
import { ServiceConfig } from '@/types';
import { getServiceConfig } from '@/config/services';
import { config } from '@/lib/env';
import { saveOrUpdateSwarm } from '@/services/swarm/db';
import { SwarmStatus } from '@prisma/client';
import { SWARM_DEFAULT_INSTANCE_TYPE, SWARM_DEFAULT_ENV_VARS, getSwarmVanityAddress } from '@/lib/constants';
import { isFakeMode, createFakeSwarm } from '@/services/swarm/fake';

export async function POST(request: NextRequest) {
  if (isFakeMode) {
    const { id, swarm_id } = await createFakeSwarm(request);
    return NextResponse.json({
      success: true,
      message: 'Swarm (FAKE) was created successfully',
      data: { id, swarm_id },
    });
  }
  try {
    const session = await getServerSession(authOptions);
    if (!session?.user) {
      return NextResponse.json({ success: false, message: 'Unauthorized' }, { status: 401 });
    }

    const body = await request.json();

    const { workspaceId, name } = body;

    // Validate required fields
    if (!workspaceId || !name) {
      return NextResponse.json({
        success: false,
        message: 'Missing required fields: workspaceId, name',
      }, { status: 400 });
    }

    const vanity_address = getSwarmVanityAddress(name);
    const instance_type = SWARM_DEFAULT_INSTANCE_TYPE;
    const env = SWARM_DEFAULT_ENV_VARS;

    // Save or update Swarm in the database (status: PENDING)
    const swarmRecord = await saveOrUpdateSwarm({
      workspaceId,
      name: vanity_address, // domain name used for creation
      instanceType: instance_type,
      environmentVariables: env,
      status: SwarmStatus.PENDING,
    });

    // Trigger the 3rd party request
<<<<<<< HEAD
    const swarmConfig = getServiceConfig('swarm');
    const swarmService = new SwarmService(swarmConfig);
    const apiResponse = await swarmService.createSwarm({ vanity_address, name, instance_type, env });
=======
    const swarmService = new SwarmService(config as unknown as ServiceConfig);
    // Append '-swarm' to the name for the 3rd party request
    const thirdPartyName = `${name}-swarm`;
    const apiResponse = await swarmService.createSwarm({ vanity_address, name: thirdPartyName, instance_type, env });
>>>>>>> 36e74386

    // Always update the swarm with returned swarm_id, keep status PENDING
    const swarm_id = apiResponse?.swarm_id || vanity_address;
    const updatedSwarm = await saveOrUpdateSwarm({
      workspaceId,
      swarmUrl: `https://${swarm_id}/api`,
      status: SwarmStatus.PENDING,
      swarmId: swarm_id,
    });

    return NextResponse.json({
      success: true,
      message: `${name}-Swarm was created successfully`,
      data: { id: updatedSwarm.id, swarm_id },
    });
  } catch (error) {
    console.error('Error creating Swarm:', error);
    return NextResponse.json({ success: false, message: 'Failed to create swarm' }, { status: 500 });
  }
} <|MERGE_RESOLUTION|>--- conflicted
+++ resolved
@@ -51,16 +51,12 @@
     });
 
     // Trigger the 3rd party request
-<<<<<<< HEAD
     const swarmConfig = getServiceConfig('swarm');
     const swarmService = new SwarmService(swarmConfig);
-    const apiResponse = await swarmService.createSwarm({ vanity_address, name, instance_type, env });
-=======
-    const swarmService = new SwarmService(config as unknown as ServiceConfig);
+    
     // Append '-swarm' to the name for the 3rd party request
     const thirdPartyName = `${name}-swarm`;
     const apiResponse = await swarmService.createSwarm({ vanity_address, name: thirdPartyName, instance_type, env });
->>>>>>> 36e74386
 
     // Always update the swarm with returned swarm_id, keep status PENDING
     const swarm_id = apiResponse?.swarm_id || vanity_address;
