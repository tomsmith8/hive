import { db } from "@/lib/db";
import { SwarmStatus, SwarmWizardStep, StepStatus } from "@prisma/client";

// Add ServiceConfig interface for the services array
export interface ServiceConfig {
  name: string;
  port: number;
  scripts: {
    start: string;
    install?: string;
    build?: string;
    test?: string;
  };
}

interface SaveOrUpdateSwarmParams {
  workspaceId: string;
  name?: string; // domain name (vanity_address)
  instanceType?: string;
  environmentVariables?: Record<string, string>;
  status?: SwarmStatus;
  swarmUrl?: string;
  repositoryName?: string;
  repositoryDescription?: string;
  repositoryUrl?: string;
  swarmApiKey?: string;
  poolName?: string;
  services?: ServiceConfig[]; // Use ServiceConfig[]
  swarmId?: string;
  swarmSecretAlias?: string;
  ingestRefId?: string;
  wizardStep?: SwarmWizardStep;
  stepStatus?: StepStatus;
  containerFiles?: Record<string, string>;
  wizardData?: unknown;
}

export const select = {
  id: true,
  name: true,
  swarmUrl: true,
  status: true,
  createdAt: true,
  updatedAt: true,
  workspaceId: true,
  instanceType: true,
  repositoryName: true,
  repositoryDescription: true,
  repositoryUrl: true,
  swarmApiKey: true,
  poolName: true,
  services: true,
  swarmSecretAlias: true,
  wizardStep: true,
  stepStatus: true,
  wizardData: true,
  swarmId: true,
  ingestRefId: true,
  environmentVariables: true,
  containerFiles: true,
};

export async function saveOrUpdateSwarm(params: SaveOrUpdateSwarmParams) {
  let swarm = await db.swarm.findUnique({
    where: { workspaceId: params.workspaceId },
  });
  // eslint-disable-next-line @typescript-eslint/no-explicit-any
<<<<<<< HEAD
  console.log("params", params)
=======
  console.log("params", params);
>>>>>>> a3ea95f0

  const data: Record<string, any> = {};
  if (params.name !== undefined) data.name = params.name;
  if (params.instanceType !== undefined)
    data.instanceType = params.instanceType;
  if (params.environmentVariables !== undefined)
    data.environmentVariables = JSON.stringify(params.environmentVariables);
  if (params.status !== undefined) data.status = params.status;
  if (params.swarmUrl !== undefined) data.swarmUrl = params.swarmUrl;
  if (params.repositoryName !== undefined)
    data.repositoryName = params.repositoryName;
  if (params.repositoryDescription !== undefined)
    data.repositoryDescription = params.repositoryDescription;
  if (params.repositoryUrl !== undefined)
    data.repositoryUrl = params.repositoryUrl;
  if (params.swarmApiKey !== undefined) data.swarmApiKey = params.swarmApiKey;
  if (params.poolName !== undefined) data.poolName = params.poolName;
  if (params.swarmId !== undefined) data.swarmId = params.swarmId;
  if (params.swarmSecretAlias !== undefined)
    data.swarmSecretAlias = params.swarmSecretAlias;
  if (params.wizardStep !== undefined) data.wizardStep = params.wizardStep;
  if (params.stepStatus !== undefined) data.stepStatus = params.stepStatus;
  if (params.wizardData !== undefined) {

    console.log("params.wizardData", params.wizardData)
    console.log("data.wizardData", data.wizardData)
    const previousWizardData = swarm?.wizardData || {}

    const newWizardData = {
      ...(previousWizardData as object),
      ...params.wizardData,
    } as unknown;

    data.wizardData = newWizardData;
  }

  if (params.services !== undefined) {
    data.services = params.services;
  }
  if (params.containerFiles !== undefined)
    data.containerFiles = params.containerFiles;
  if (params.ingestRefId !== undefined) data.ingestRefId = params.ingestRefId;
  data.updatedAt = new Date();

  if (swarm) {
    console.log("[saveOrUpdateSwarm] Update data:", data);
    swarm = await db.swarm.update({
      where: { workspaceId: params.workspaceId },
      data,
      select,
    });
  } else {
    const createData = {
      workspaceId: params.workspaceId,
<<<<<<< HEAD
      name: params.name || '',
      instanceType: params.instanceType || '',
      environmentVariables: params.environmentVariables ? JSON.stringify(params.environmentVariables) : '[]',
      status: params.status || SwarmStatus.PENDING,
      swarmUrl: params.swarmUrl || null,
      repositoryName: params.repositoryName || '',
      repositoryDescription: params.repositoryDescription || '',
      repositoryUrl: params.repositoryUrl || '',
      swarmApiKey: params.swarmApiKey || '',
      poolName: params.poolName || '',
      services: params.services ? params.services : [],
      swarmSecretAlias: params.swarmSecretAlias || '',
=======
      name: params.name || "",
      instanceType: params.instanceType || "",
      environmentVariables: params.environmentVariables
        ? JSON.stringify(params.environmentVariables)
        : "[]",
      status: params.status || SwarmStatus.PENDING,
      swarmUrl: params.swarmUrl || null,
      repositoryName: params.repositoryName || "",
      repositoryDescription: params.repositoryDescription || "",
      repositoryUrl: params.repositoryUrl || "",
      swarmApiKey: params.swarmApiKey || "",
      poolName: params.poolName || "",
      services: params.services ? params.services : [],
      swarmSecretAlias: params.swarmSecretAlias || "",
>>>>>>> a3ea95f0
      wizardStep: params.wizardStep,
      stepStatus: params.stepStatus,
      wizardData: params.wizardData,
      // eslint-disable-next-line @typescript-eslint/no-explicit-any
    } as any;
    console.log("[saveOrUpdateSwarm] Create data:", createData);
    swarm = await db.swarm.create({
      data: createData,
      select,
    });
  }
  return swarm;
}<|MERGE_RESOLUTION|>--- conflicted
+++ resolved
@@ -65,11 +65,7 @@
     where: { workspaceId: params.workspaceId },
   });
   // eslint-disable-next-line @typescript-eslint/no-explicit-any
-<<<<<<< HEAD
-  console.log("params", params)
-=======
   console.log("params", params);
->>>>>>> a3ea95f0
 
   const data: Record<string, any> = {};
   if (params.name !== undefined) data.name = params.name;
@@ -124,20 +120,6 @@
   } else {
     const createData = {
       workspaceId: params.workspaceId,
-<<<<<<< HEAD
-      name: params.name || '',
-      instanceType: params.instanceType || '',
-      environmentVariables: params.environmentVariables ? JSON.stringify(params.environmentVariables) : '[]',
-      status: params.status || SwarmStatus.PENDING,
-      swarmUrl: params.swarmUrl || null,
-      repositoryName: params.repositoryName || '',
-      repositoryDescription: params.repositoryDescription || '',
-      repositoryUrl: params.repositoryUrl || '',
-      swarmApiKey: params.swarmApiKey || '',
-      poolName: params.poolName || '',
-      services: params.services ? params.services : [],
-      swarmSecretAlias: params.swarmSecretAlias || '',
-=======
       name: params.name || "",
       instanceType: params.instanceType || "",
       environmentVariables: params.environmentVariables
@@ -152,7 +134,6 @@
       poolName: params.poolName || "",
       services: params.services ? params.services : [],
       swarmSecretAlias: params.swarmSecretAlias || "",
->>>>>>> a3ea95f0
       wizardStep: params.wizardStep,
       stepStatus: params.stepStatus,
       wizardData: params.wizardData,
